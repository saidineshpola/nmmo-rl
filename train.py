import argparse
import time
import logging

import nmmo
import pufferlib.emulation
import pufferlib.frameworks.cleanrl
import pufferlib.registry.nmmo
from pufferlib.vectorization.multiprocessing import VecEnv as MPVecEnv
from pufferlib.vectorization.serial import VecEnv as SerialVecEnv
import pandas as pd

import clean_pufferl
from env.nmmo_config import nmmo_config
<<<<<<< HEAD
=======
from env.nmmo_env import RewardsConfig
from env.nmmo_team_env import NMMOTeamEnv
>>>>>>> 38af0051
from env.postprocessor import Postprocessor
from lib.team.team_helper import TeamHelper
from lib.training_run import TrainingRun
from pufferlib.policy_store import DirectoryPolicyStore, MemoryPolicyStore, PolicySelector
from pufferlib.policy_pool import PolicyPool
from pufferlib.policy_ranker import OpenSkillRanker
import copy
import model

if __name__ == "__main__":
  logging.basicConfig(level=logging.INFO)

  parser = argparse.ArgumentParser()

  parser.add_argument(
    "--show_progress",
    dest="show_progress", action="store_true", default=False,
    help="show progress bar (default: False)")

  parser.add_argument(
    "--model.type",
    dest="model_type", type=str, default="realikun",
    help="model type (default: realikun)")

  parser.add_argument(
    "--env.num_teams", dest="num_teams", type=int, default=16,
    help="number of teams to use for training (default: 16)")
  parser.add_argument(
    "--env.team_size", dest="team_size", type=int, default=8,
    help="number of agents per team to use for training (default: 8)")
  parser.add_argument(
    "--env.num_npcs", dest="num_npcs", type=int, default=0,
    help="number of NPCs to use for training (default: 256)")
  parser.add_argument(
    "--env.max_episode_length", dest="max_episode_length", type=int, default=1024,
    help="number of steps per episode (default: 1024)")
  parser.add_argument(
    "--env.death_fog_tick", dest="death_fog_tick", type=int, default=None,
    help="number of ticks before death fog starts (default: None)")
  parser.add_argument(
    "--env.combat_enabled", dest="combat_enabled",
    action="store_true", default=False,
    help="only allow moves (default: False)")
  parser.add_argument(
    "--env.num_maps", dest="num_maps", type=int, default=128,
    help="number of maps to use for training (default: 1)")
  parser.add_argument(
    "--env.maps_path", dest="maps_path", type=str, default="maps/train/",
    help="path to maps to use for training (default: None)")
  parser.add_argument(
    "--env.map_size", dest="map_size", type=int, default=128,
    help="size of maps to use for training (default: 128)")

  parser.add_argument(
    "--rollout.num_cores", dest="num_cores", type=int, default=None,
      help="number of cores to use for training (default: num_envs)")
  parser.add_argument(
    "--rollout.num_envs", dest="num_envs", type=int, default=4,
    help="number of environments to use for training (default: 1)")
  parser.add_argument(
    "--rollout.num_buffers", dest="num_buffers", type=int, default=4,
    help="number of buffers to use for training (default: 4)")
  parser.add_argument(
    "--rollout.batch_size", dest="rollout_batch_size", type=int, default=2**14,
    help="number of steps to rollout (default: 2**14)")

  parser.add_argument(
    "--train.num_steps",
    dest="train_num_steps", type=int, default=10_000_000,
    help="number of steps to train (default: 10_000_000)")
  parser.add_argument(
    "--train.max_epochs",
    dest="train_max_epochs", type=int, default=10_000_000,
    help="number of epochs to train (default: 10_000_000)")
  parser.add_argument(
    "--train.checkpoint_interval",
    dest="checkpoint_interval", type=int, default=10,
    help="interval to save models (default: 10)")
  parser.add_argument(
    "--train.run_name",
    dest="run_name", type=str, default=None,
    help="run name (default: None)")
  parser.add_argument(
    "--train.runs_dir",
    dest="runs_dir", type=str, default=None,
    help="runs_dir directory (default: runs)")
  parser.add_argument(
    "--train.policy_store_dir",
    dest="policy_store_dir", type=str, default=None,
    help="policy_store directory (default: runs)")
  parser.add_argument(
    "--train.use_serial_vecenv",
    dest="use_serial_vecenv", action="store_true",
    help="use serial vecenv impl (default: False)")

  parser.add_argument(
    "--train.learner_weight",
    dest="learner_weight", type=float, default=1.0,
    help="weight of learner policy (default: 1.0)")

  parser.add_argument(
    "--train.max_opponent_policies", dest="max_opponent_policies", type=int, default=2,
    help="maximum number of opponent policies to train against (default: 2)")

  parser.add_argument(
    "--wandb.project", dest="wandb_project", type=str, default=None,
      help="wandb project name (default: None)")
  parser.add_argument(
    "--wandb.entity", dest="wandb_entity", type=str, default=None,
      help="wandb entity name (default: None)")

  parser.add_argument(
    "--ppo.bptt_horizon", dest="bptt_horizon", type=int, default=8,
    help="train on bptt_horizon steps of a rollout at a time. "
     "use this to reduce GPU memory (default: 16)")

  parser.add_argument(
    "--ppo.training_batch_size",
    dest="ppo_training_batch_size", type=int, default=32,
    help="number of rows in a training batch (default: 32)")
  parser.add_argument(
    "--ppo.update_epochs",
    dest="ppo_update_epochs", type=int, default=4,
    help="number of update epochs to use for training (default: 4)")
  parser.add_argument(
    "--ppo.learning_rate", dest="ppo_learning_rate",
    type=float, default=0.0001,
    help="learning rate (default: 0.0001)")

  args = parser.parse_args()

  if args.run_name is None:
    args.run_name = f"nmmo_{time.strftime('%Y%m%d_%H%M%S')}"
  training_run = TrainingRun(args.run_name, args.runs_dir, args)
  training_run.enable_wandb(args.wandb_project, args.wandb_entity)

  # Set up the teams
  team_helper = TeamHelper({
    i: [i*args.team_size+j+1 for j in range(args.team_size)]
    for i in range(args.num_teams)}
  )

  # Set up the environment
  config = nmmo_config(
    team_helper,
    dict(
      num_maps=args.num_maps,
      maps_path=f"{args.maps_path}/{args.map_size}/",
      map_size=args.map_size,
      max_episode_length=args.max_episode_length,
      death_fog_tick=args.death_fog_tick,
      combat_enabled=args.combat_enabled,
      num_npcs=args.num_npcs,
    )
  )
<<<<<<< HEAD
=======
  config.RESET_ON_DEATH = args.reset_on_death

  # Create a pool of opponents
  if args.opponent_pool is None:
    opponent_pool = PolicyPool()
  else:
    opponent_pool = JsonPolicyPool(args.opponent_pool)

  binding = None

  rewards_config = RewardsConfig(
    symlog_rewards=args.symlog_rewards,
    hunger=args.rewards_hunger,
    thirst=args.rewards_thirst,
    health=args.rewards_health,
    achievements=args.rewards_achievements,
    environment=args.rewards_environment
  )

  def make_env():
    if args.model_type in ["realikun", "realikun-simplified"]:
      return NMMOTeamEnv(config, team_helper, rewards_config)
    return nmmo.Env(config)
>>>>>>> 38af0051

  binding = pufferlib.emulation.Binding(
    env_creator=lambda: nmmo.Env(config),
    env_name="Neural MMO",
    suppress_env_prints=False,
    emulate_const_horizon=args.max_episode_length,
    postprocessor_cls=Postprocessor,
    postprocessor_args=[]
  )

  make_policy = lambda mc: model.create_policy(mc.metadata()["policy_type"], binding)

  if args.policy_store_dir is None:
    args.policy_store_dir = training_run.data_dir()
  logging.info(f"Using policy store from {args.policy_store_dir}")
  policy_store = DirectoryPolicyStore(args.policy_store_dir)

  if training_run.has_policy_checkpoint():
    logging.info(f"Train: resuming training from {training_run.latest_policy_name()}")
    pr =  policy_store.get_policy(training_run.latest_policy_name())
    policy_type = pr.metadata()['policy_type']
    learner_policy = pr.policy(make_policy)
  else:
    logging.info("No policy checkpoint found. Creating new policy.")
    policy_type = args.model_type
    learner_policy = model.create_policy(policy_type, binding)

  policy_pool = PolicyPool(
      learner_policy,
      "learner",
      num_envs = args.num_envs,
      num_agents = args.num_teams * args.team_size,
      num_policies = args.max_opponent_policies + 1,
      learner_weight = args.learner_weight,
  )

  trainer = clean_pufferl.CleanPuffeRL(
    binding,
    learner_policy,
    policy_pool=policy_pool,
    vec_backend=SerialVecEnv if args.use_serial_vecenv else MPVecEnv,

    total_timesteps=args.train_num_steps,
    num_envs=args.num_envs,
    num_cores=args.num_cores or args.num_envs,
    num_buffers=args.num_buffers,
    batch_size=args.rollout_batch_size,
    learning_rate=args.ppo_learning_rate,
  )

  training_run.resume_training(trainer)
  ps = PolicySelector(args.max_opponent_policies, exclude_names="learner")
  ranker = OpenSkillRanker("learner")
  ratings = copy.deepcopy(ranker.ratings())

  while not trainer.done_training():
    sp = policy_store.select_policies(ps)
    policy_pool.update_policies({p.name: p.policy(make_policy) for p in sp })
    trainer.evaluate()

    ranker.update_ranks({
        name: score for name, score in policy_pool.scores.items()
    })
    policy_pool.scores = {}


    rank_changes = pd.DataFrame({
      "name": [name for name in ranker.ratings().keys()],
      "mu": [rating.mu for rating in ranker.ratings().values()],
      "sigma": [rating.sigma for rating in ranker.ratings().values()],
    })

    trainer.train(
      update_epochs=args.ppo_update_epochs,
      bptt_horizon=args.bptt_horizon,
      batch_rows=args.ppo_training_batch_size // args.bptt_horizon,
    )

    if trainer.update % args.checkpoint_interval == 1:
      training_run.save_checkpoint(trainer)
      policy_store.add_policy(
        training_run.latest_policy_name(),
        learner_policy, {"policy_type": policy_type})
      ranker.add_policy_copy(training_run.latest_policy_name(), "learner")

    ratings = copy.deepcopy(ranker.ratings())

  trainer.close()

# lr: 0.0001 -> 0.00001
# ratio_clip: 0.2
# dual_clip_c: 3.
# pi_loss_weight: 1.0
# v_loss_weight: 0.5
# entropy_loss_weight: 0.03 -> 0.001
# grad_clip: 1.0
# bptt_trunc_len: 16<|MERGE_RESOLUTION|>--- conflicted
+++ resolved
@@ -12,11 +12,6 @@
 
 import clean_pufferl
 from env.nmmo_config import nmmo_config
-<<<<<<< HEAD
-=======
-from env.nmmo_env import RewardsConfig
-from env.nmmo_team_env import NMMOTeamEnv
->>>>>>> 38af0051
 from env.postprocessor import Postprocessor
 from lib.team.team_helper import TeamHelper
 from lib.training_run import TrainingRun
@@ -172,32 +167,6 @@
       num_npcs=args.num_npcs,
     )
   )
-<<<<<<< HEAD
-=======
-  config.RESET_ON_DEATH = args.reset_on_death
-
-  # Create a pool of opponents
-  if args.opponent_pool is None:
-    opponent_pool = PolicyPool()
-  else:
-    opponent_pool = JsonPolicyPool(args.opponent_pool)
-
-  binding = None
-
-  rewards_config = RewardsConfig(
-    symlog_rewards=args.symlog_rewards,
-    hunger=args.rewards_hunger,
-    thirst=args.rewards_thirst,
-    health=args.rewards_health,
-    achievements=args.rewards_achievements,
-    environment=args.rewards_environment
-  )
-
-  def make_env():
-    if args.model_type in ["realikun", "realikun-simplified"]:
-      return NMMOTeamEnv(config, team_helper, rewards_config)
-    return nmmo.Env(config)
->>>>>>> 38af0051
 
   binding = pufferlib.emulation.Binding(
     env_creator=lambda: nmmo.Env(config),
