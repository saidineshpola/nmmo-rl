--- conflicted
+++ resolved
@@ -71,11 +71,7 @@
 
     def neural(self):
         '''Train neural model from scratch'''
-        run_tune_experiment(SmallExploreConfig, rllib_wrapper.PPO)
+        run_tune_experiment(SmallExploreConfig(), rllib_wrapper.PPO)
 
-<<<<<<< HEAD
-    run_tune_experiment(SmallExploreConfig(), rllib_wrapper.PPO)
-=======
 if __name__ == '__main__':
-    Fire(CLI)
->>>>>>> 4670e3d3
+    Fire(CLI)